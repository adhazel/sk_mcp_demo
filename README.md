--- conflicted
+++ resolved
@@ -13,7 +13,6 @@
 
 If you're a developer looking to move from experimentation to real-world AI applications, this walkthrough will give you the tools, patterns, and confidence to build smarter, more reliable agents in Python.
 
-<<<<<<< HEAD
 # **🚨 Important:** 
 This is a newly created demo repository, created in-part through the power of vibe coding. Refactoring is needed prior to any implementation.
 
@@ -109,37 +108,4 @@
 
 Run [notebooks/demo_sk_product_agent.ipynb](notebooks/demo_sk_product_agent.ipynb) to see the agent in action.
 
-Run [mcp_rag/notebooks/demo_rag.ipynb](mcp_rag/notebooks/demo_rag.ipynb) to see the MCP server in action.
-
-=======
-# MCP Client Demo - Modular Architecture
-
-This folder contains a semantic kernel AI agent application and a separate remote MCP server designed for demos.
-
-# **🚨 Important:** 
-This is a newly created demo repository, created in-part through the power of vibe coding. Refactoring is needed prior to any implementation.
-
-## 🏗️ Contents
-
-```
-demo_web/
-├── static/
-│   ├── index.html        # base web page + styling
-│   ├── orchestrator.html # the MCP Orchestrator Web Demo container web page
-├── orchestrator_api.py   # the front end api
-src/agents/
-├── sk_product_chat_agent.py # product chat agentic Orchestrator
-src/client/
-├── core/           # Core MCP functionality
-│   ├── config.py   # Configuration management
-│   ├── discovery.py # Primitive discovery
-│   ├── executor.py # Tool/resource execution
-│   └── session.py  # MCP session handling
-├── plugins/        # Framework integrations
-│   ├── base.py     # Abstract base plugin
-│   └── semantic_kernel.py # Semantic Kernel plugin
-src/utils/
-├── caller.py # Gets the parent in the trace
-├── config.py # App configuration
-```
->>>>>>> 2f7ec0d8
+Run [mcp_rag/notebooks/demo_rag.ipynb](mcp_rag/notebooks/demo_rag.ipynb) to see the MCP server in action.